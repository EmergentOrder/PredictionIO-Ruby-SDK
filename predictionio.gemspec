$:.push File.expand_path('../lib', __FILE__)
require 'predictionio/version'

Gem::Specification.new do |s|
  s.name = 'predictionio'
  s.summary = 'PredictionIO Ruby SDK'
  s.description = <<-EOF
<<<<<<< HEAD
PredictionIO is a prediction server for building smart applications. This gem
provides convenient access of the PredictionIO API to Ruby programmers so that
they can focus on application logic.
=======
PredictionIO is an open source machine learning server for developers and data
scientists to create predictive engines for production environments. This gem
provides convenient access to the PredictionIO API for Ruby programmers so that
you can focus on application logic.
>>>>>>> 8a99fdcf
EOF
  s.version = PredictionIO::VERSION
  s.licenses = ['Apache-2.0']
  s.author = 'The PredictionIO Team'
  s.email = 'support@prediction.io'
  s.homepage = 'http://prediction.io/'
  s.platform = Gem::Platform::RUBY
  s.required_ruby_version = '>= 1.9.3'
  s.files = Dir[File.join('lib', '**', '**')]
  s.add_runtime_dependency 'json', '~> 1.8'
end<|MERGE_RESOLUTION|>--- conflicted
+++ resolved
@@ -5,16 +5,10 @@
   s.name = 'predictionio'
   s.summary = 'PredictionIO Ruby SDK'
   s.description = <<-EOF
-<<<<<<< HEAD
-PredictionIO is a prediction server for building smart applications. This gem
-provides convenient access of the PredictionIO API to Ruby programmers so that
-they can focus on application logic.
-=======
 PredictionIO is an open source machine learning server for developers and data
 scientists to create predictive engines for production environments. This gem
 provides convenient access to the PredictionIO API for Ruby programmers so that
 you can focus on application logic.
->>>>>>> 8a99fdcf
 EOF
   s.version = PredictionIO::VERSION
   s.licenses = ['Apache-2.0']
